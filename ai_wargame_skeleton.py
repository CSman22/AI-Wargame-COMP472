--- conflicted
+++ resolved
@@ -791,11 +791,6 @@
 
         # Record the start time to calculate the time taken by the algorithm
         start_time = datetime.now()
-<<<<<<< HEAD
-        (score, move) = self.minimax_alpha_beta(
-            self.options.max_depth, float("-inf"), float("inf"), True
-        )
-=======
         # Calculate the remaining time
         elapsed_seconds = 0
         remaining_seconds = self.options.max_time - elapsed_seconds
@@ -825,7 +820,6 @@
             )
 
         # Calculate the time taken by the algorithm
->>>>>>> 31e30146
         elapsed_seconds = (datetime.now() - start_time).total_seconds()
 
         if elapsed_seconds > self.options.max_time:
@@ -876,37 +870,6 @@
                     count += 1
         return count
 
-<<<<<<< HEAD
-    def minimax_alpha_beta(self, depth, alpha, beta, is_maximizing):
-        if depth == 0 or self.is_finished():
-            return self.evaluate_board(), None  # Fixed this line
-        best_move = None
-        if is_maximizing:
-            max_eval = float("-inf")
-            for move in self.move_candidates():
-                simulated_game = self.clone()
-                simulated_game.perform_move(move)
-                eval_value, _ = self.minimax_alpha_beta(depth - 1, alpha, beta, False)
-                if eval_value > max_eval:
-                    max_eval = eval_value
-                    best_move = move
-                alpha = max(alpha, eval_value)
-                if beta <= alpha:
-                    break
-            return max_eval, best_move
-        else:
-            min_eval = float("inf")
-            for move in self.move_candidates():
-                simulated_game = self.clone()
-                simulated_game.perform_move(move)
-                eval_value, _ = self.minimax_alpha_beta(depth - 1, alpha, beta, True)
-                if eval_value < min_eval:
-                    min_eval = eval_value
-                    best_move = move
-                beta = min(beta, eval_value)
-                if beta <= alpha:
-                    break
-=======
     def minimax_alpha_beta(
         self,
         depth: int,
@@ -991,7 +954,6 @@
                     beta = min(beta, eval_value)
                     if beta < alpha:
                         break
->>>>>>> 31e30146
             return min_eval, best_move
 
     def post_move_to_broker(self, move: CoordPair):
@@ -1185,18 +1147,6 @@
 
 ##############################################################################################################
 def choose_game_mode_interactive():
-<<<<<<< HEAD
-    print("Choose a game mode:")
-    print("0. AttackerVsDefender")
-    print("1. AttackerVsComp")
-    print("2. CompVsDefender")
-    print("3. CompVsComp")
-    choice = int(input("Enter your choice (0-3): "))
-    while choice not in [0, 1, 2, 3]:
-        print("Invalid choice. Please choose between 0 and 3.")
-        choice = int(input("Enter your choice (0-3): "))
-    return GameType(choice)
-=======
     print("------------------------------------")
     print("Welcome to the AI Wargame!")
     print("Choose a game mode:")
@@ -1277,7 +1227,6 @@
                 print("Invalid input: Please choose a number above 0.\n")
         except ValueError:
             print("Invalid input: Please enter a valid number. \n")
->>>>>>> 31e30146
 
 
 def main():
@@ -1373,43 +1322,26 @@
             with open(filename, "a") as file:
                 file.write(winnerInfo)
             break
-        # if game.options.game_type == GameType.AttackerVsDefender:
-        #     game.human_turn()
-        # elif (
-        #     game.options.game_type == GameType.AttackerVsComp
-        #     and game.next_player == Player.Attacker
-        # ):
-        #     game.human_turn()
-        # elif (
-        #     game.options.game_type == GameType.CompVsDefender
-        #     and game.next_player == Player.Defender
-        # ):
-        #     game.human_turn()
-        # else:
-        #     player = game.next_player
-        #     move = game.computer_turn()
-        #     if move is not None:
-        #         game.post_move_to_broker(move)
-        #     else:
-        #         print("Computer doesn't know what to do!!!")
-        #         exit(1)
-
-        # If both players are computers
-        if game.next_player == Player.Attacker:
-            if game.options.game_type == GameType.AttackerVsComp:
-                game.human_turn()
+        if game.options.game_type == GameType.AttackerVsDefender:
+            game.human_turn()
+        elif (
+            game.options.game_type == GameType.AttackerVsComp
+            and game.next_player == Player.Attacker
+        ):
+            game.human_turn()
+        elif (
+            game.options.game_type == GameType.CompVsDefender
+            and game.next_player == Player.Defender
+        ):
+            game.human_turn()
+        else:
+            player = game.next_player
+            move = game.computer_turn()
+            if move is not None:
+                game.post_move_to_broker(move)
             else:
-                game.computer_turn()
-        elif game.next_player == Player.Defender:
-            if game.options.game_type == GameType.CompVsDefender:
-                game.human_turn()
-            else:
-<<<<<<< HEAD
-                game.computer_turn()
-=======
                 # print("Computer doesn't know what to do!!!")
                 exit(1)
->>>>>>> 31e30146
 
 
 ##############################################################################################################
