from __future__ import annotations
import argparse
import copy
from datetime import datetime
from enum import Enum
from dataclasses import dataclass, field
from time import sleep
from typing import Tuple, TypeVar, Type, Iterable, ClassVar
import random
import requests

# maximum and minimum values for our heuristic scores (usually represents an end of game condition)
MAX_HEURISTIC_SCORE = 2000000000
MIN_HEURISTIC_SCORE = -2000000000


class UnitType(Enum):
    """Every unit type."""
    AI = 0
    Tech = 1
    Virus = 2
    Program = 3
    Firewall = 4


class Player(Enum):
    """The 2 players."""
    Attacker = 0
    Defender = 1

    def next(self) -> Player:
        """The next (other) player."""
        if self is Player.Attacker:
            return Player.Defender
        else:
            return Player.Attacker


class GameType(Enum):
    AttackerVsDefender = 0
    AttackerVsComp = 1
    CompVsDefender = 2
    CompVsComp = 3


##############################################################################################################

@dataclass(slots=True)
class Unit:
    player: Player = Player.Attacker
    type: UnitType = UnitType.Program
    health: int = 9
    # class variable: damage table for units (based on the unit type constants in order)
    damage_table: ClassVar[list[list[int]]] = [
        [3, 3, 3, 3, 1],  # AI
        [1, 1, 6, 1, 1],  # Tech
        [9, 6, 1, 6, 1],  # Virus
        [3, 3, 3, 3, 1],  # Program
        [1, 1, 1, 1, 1],  # Firewall
    ]
    # class variable: repair table for units (based on the unit type constants in order)
    repair_table: ClassVar[list[list[int]]] = [
        [0, 1, 1, 0, 0],  # AI
        [3, 0, 0, 3, 3],  # Tech
        [0, 0, 0, 0, 0],  # Virus
        [0, 0, 0, 0, 0],  # Program
        [0, 0, 0, 0, 0],  # Firewall
    ]

    def is_alive(self) -> bool:
        """Are we alive ?"""
        return self.health > 0

    def mod_health(self, health_delta: int):
        """Modify this unit's health by delta amount."""
        self.health += health_delta
        if self.health < 0:
            self.health = 0
        elif self.health > 9:
            self.health = 9

    def to_string(self) -> str:
        """Text representation of this unit."""
        p = self.player.name.lower()[0]
        t = self.type.name.upper()[0]
        return f"{p}{t}{self.health}"

    def __str__(self) -> str:
        """Text representation of this unit."""
        return self.to_string()

    def damage_amount(self, target: Unit) -> int:
        """How much can this unit damage another unit."""
        amount = self.damage_table[self.type.value][target.type.value]
        if target.health - amount < 0:
            return target.health
        return amount

    def repair_amount(self, target: Unit) -> int:
        """How much can this unit repair another unit."""
        amount = self.repair_table[self.type.value][target.type.value]
        if target.health + amount > 9:
            return 9 - target.health
        return amount


##############################################################################################################

@dataclass(slots=True)
class Coord:
    """Representation of a game cell coordinate (row, col)."""
    row: int = 0
    col: int = 0

    def col_string(self) -> str:
        """Text representation of this Coord's column."""
        coord_char = '?'
        if self.col < 16:
            coord_char = "0123456789abcdef"[self.col]
        return str(coord_char)

    def row_string(self) -> str:
        """Text representation of this Coord's row."""
        coord_char = '?'
        if self.row < 26:
            coord_char = "ABCDEFGHIJKLMNOPQRSTUVWXYZ"[self.row]
        return str(coord_char)

    def to_string(self) -> str:
        """Text representation of this Coord."""
        return self.row_string() + self.col_string()

    def __str__(self) -> str:
        """Text representation of this Coord."""
        return self.to_string()

    def clone(self) -> Coord:
        """Clone a Coord."""
        return copy.copy(self)

    def iter_range(self, dist: int) -> Iterable[Coord]:
        """Iterates over Coords inside a rectangle centered on our Coord."""
        for row in range(self.row - dist, self.row + 1 + dist):
            for col in range(self.col - dist, self.col + 1 + dist):
                yield Coord(row, col)

    def iter_adjacent(self) -> Iterable[Coord]:
        """Iterates over adjacent Coords."""
        yield Coord(self.row - 1, self.col)
        yield Coord(self.row, self.col - 1)
        yield Coord(self.row + 1, self.col)
        yield Coord(self.row, self.col + 1)

    @classmethod
    def from_string(cls, s: str) -> Coord | None:
        """Create a Coord from a string. ex: D2."""
        s = s.strip()
        for sep in " ,.:;-_":
            s = s.replace(sep, "")
        if (len(s) == 2):
            coord = Coord()
            coord.row = "ABCDEFGHIJKLMNOPQRSTUVWXYZ".find(s[0:1].upper())
            coord.col = "0123456789abcdef".find(s[1:2].lower())
            return coord
        else:
            return None



##############################################################################################################

<<<<<<< HEAD


=======
>>>>>>> 6b1a809d
@dataclass(slots=True)
class CoordPair:
    """Representation of a game move or a rectangular area via 2 Coords."""
    src: Coord = field(default_factory=Coord)
    dst: Coord = field(default_factory=Coord)

    src: Coord = field(default_factory=Coord)
    dst: Coord = field(default_factory=Coord)

    def to_string(self) -> str:
        """Text representation of a CoordPair."""
        return self.src.to_string() + " " + self.dst.to_string()

        return self.src.to_string() + " " + self.dst.to_string()

    def __str__(self) -> str:
        """Text representation of a CoordPair."""
        return self.to_string()

    def clone(self) -> CoordPair:
        """Clones a CoordPair."""
        return copy.copy(self)

    def iter_rectangle(self) -> Iterable[Coord]:
        """Iterates over cells of a rectangular area."""
        for row in range(self.src.row, self.dst.row + 1):
            for col in range(self.src.col, self.dst.col + 1):
                yield Coord(row, col)

    @classmethod
    def from_quad(cls, row0: int, col0: int, row1: int, col1: int) -> CoordPair:
        """Create a CoordPair from 4 integers."""
        return CoordPair(Coord(row0, col0), Coord(row1, col1))

    @classmethod
    def from_dim(cls, dim: int) -> CoordPair:
        """Create a CoordPair based on a dim-sized rectangle."""
        return CoordPair(Coord(0, 0), Coord(dim - 1, dim - 1))

    @classmethod
    def from_string(cls, s: str) -> CoordPair | None:
        """Create a CoordPair from a string. ex: A3 B2"""
        s = s.strip()
        for sep in " ,.:;-_":
            s = s.replace(sep, "")
        if (len(s) == 4):
            coords = CoordPair()
            coords.src.row = "ABCDEFGHIJKLMNOPQRSTUVWXYZ".find(s[0:1].upper())
            coords.src.col = "0123456789abcdef".find(s[1:2].lower())
            coords.dst.row = "ABCDEFGHIJKLMNOPQRSTUVWXYZ".find(s[2:3].upper())
            coords.dst.col = "0123456789abcdef".find(s[3:4].lower())
            return coords
        else:
            return None


##############################################################################################################

@dataclass(slots=True)
class Options:
    """Representation of the game options."""
    dim: int = 5
    max_depth: int | None = 4
    min_depth: int | None = 2
    max_time: float | None = 5.0
    game_type: GameType = GameType.AttackerVsDefender
    alpha_beta: bool = True
    max_turns: int | None = 100
    randomize_moves: bool = True
    broker: str | None = None


##############################################################################################################

@dataclass(slots=True)
class Stats:
    """Representation of the global game statistics."""
    evaluations_per_depth: dict[int, int] = field(default_factory=dict)
    total_seconds: float = 0.0


##############################################################################################################

@dataclass(slots=True)
class Game:
    """Representation of the game state."""
    board: list[list[Unit | None]] = field(default_factory=list)
    next_player: Player = Player.Attacker
    turns_played: int = 0
    options: Options = field(default_factory=Options)
    stats: Stats = field(default_factory=Stats)
    _attacker_has_ai: bool = True
    _defender_has_ai: bool = True

    def __post_init__(self):
        """Automatically called after class init to set up the default board state."""
        dim = self.options.dim
        self.board = [[None for _ in range(dim)] for _ in range(dim)]
        md = dim - 1
        self.set(Coord(0, 0), Unit(player=Player.Defender, type=UnitType.AI))
        self.set(Coord(1, 0), Unit(player=Player.Defender, type=UnitType.Tech))
        self.set(Coord(0, 1), Unit(player=Player.Defender, type=UnitType.Tech))
        self.set(Coord(2, 0), Unit(player=Player.Defender, type=UnitType.Firewall))
        self.set(Coord(0, 2), Unit(player=Player.Defender, type=UnitType.Firewall))
        self.set(Coord(1, 1), Unit(player=Player.Defender, type=UnitType.Program))
        self.set(Coord(md, md), Unit(player=Player.Attacker, type=UnitType.AI))
        self.set(Coord(md - 1, md), Unit(player=Player.Attacker, type=UnitType.Virus))
        self.set(Coord(md, md - 1), Unit(player=Player.Attacker, type=UnitType.Virus))
        self.set(Coord(md - 2, md), Unit(player=Player.Attacker, type=UnitType.Program))
        self.set(Coord(md, md - 2), Unit(player=Player.Attacker, type=UnitType.Program))
        self.set(Coord(md - 1, md - 1), Unit(player=Player.Attacker, type=UnitType.Firewall))

    def clone(self) -> Game:
        """Make a new copy of a game for minimax recursion.

        Shallow copy of everything except the board (options and stats are shared).
        """
        new = copy.copy(self)
        new.board = copy.deepcopy(self.board)
        return new

    def is_empty(self, coord: Coord) -> bool:
        """Check if contents of a board cell of the game at Coord is empty (must be valid coord)."""
        return self.board[coord.row][coord.col] is None

    def get(self, coord: Coord) -> Unit | None:
        """Get contents of a board cell of the game at Coord."""
        if self.is_valid_coord(coord):
            return self.board[coord.row][coord.col]
        else:
            return None

    def set(self, coord: Coord, unit: Unit | None):
        """Set contents of a board cell of the game at Coord."""
        if self.is_valid_coord(coord):
            self.board[coord.row][coord.col] = unit

    def remove_dead(self, coord: Coord):
        """Remove unit at Coord if dead."""
        unit = self.get(coord)
        if unit is not None and not unit.is_alive():
            self.set(coord, None)
            if unit.type == UnitType.AI:
                if unit.player == Player.Attacker:
                    self._attacker_has_ai = False
                else:
                    self._defender_has_ai = False

    def mod_health(self, coord: Coord, health_delta: int):
        """Modify health of unit at Coord (positive or negative delta)."""
        target = self.get(coord)
        if target is not None:
            target.mod_health(health_delta)
            self.remove_dead(coord)

    def next_turn(self):
        """Transitions game to the next turn."""
        self.next_player = self.next_player.next()
        self.turns_played += 1

    def to_string(self) -> str:
        """Pretty text representation of the game."""
        dim = self.options.dim
        output = ""
        output += f"Next player: {self.next_player.name}\n"
        output += f"Turns played: {self.turns_played}\n"
        coord = Coord()
        output += "\n   "
        for col in range(dim):
            coord.col = col
            label = coord.col_string()
            output += f"{label:^3} "
        output += "\n"
        for row in range(dim):
            coord.row = row
            label = coord.row_string()
            output += f"{label}: "
            for col in range(dim):
                coord.col = col
                unit = self.get(coord)
                if unit is None:
                    output += " .  "
                else:
                    output += f"{str(unit):^3} "
            output += "\n"
        return output

    def __str__(self) -> str:
        """Default string representation of a game."""
        return self.to_string()

    def is_valid_coord(self, coord: Coord) -> bool:
        """Check if a Coord is valid within out board dimensions."""
        dim = self.options.dim
        if coord.row < 0 or coord.row >= dim or coord.col < 0 or coord.col >= dim:
            return False
        return True

    def read_move(self) -> CoordPair:
        """Read a move from keyboard and return as a CoordPair."""
        while True:
            s = input(F'Player {self.next_player.name}, enter your move: ')
            coords = CoordPair.from_string(s)
            if coords is not None and self.is_valid_coord(coords.src) and self.is_valid_coord(coords.dst):
                return coords
            else:
                print('Invalid coordinates! Try again.')

    def human_turn(self):
        """Human player plays a move (or get via broker)."""
        while True:
            # Display a menu of actions
            print(f"Player {self.next_player.name}, choose an action:")
            print("1. Move")
            print("2. Attack")
            print("3. Repair")
            print("4. Self-destruct")

            try:
                action_choice = int(input("Enter the number of your chosen action: "))

                if action_choice == 1:
                    mv = self.read_move()
                    (success, result) = self.perform_move(mv)
                    if success:
                        print(result)
                        self.next_turn()
                        break
                    else:
                        print("The move is not valid! Try again.")

                elif action_choice == 2:
                    attacker = Coord.from_string(input("Enter the attacker's coordinates: "))
                    target = Coord.from_string(input("Enter the target's coordinates: "))
                    (success, result) = self.attack(attacker, target)
                    if success:
                        print(result)
                        self.next_turn()
                        break
                    else:
                        print("The attack is not valid! Try again.")

                elif action_choice == 3:
                    repairer = Coord.from_string(input("Enter the repairer's coordinates: "))
                    target = Coord.from_string(input("Enter the target's coordinates: "))
                    (success, result) = self.repair(repairer, target)
                    if success:
                        print(result)
                        self.next_turn()
                        break
                    else:
                        print("The repair action is not valid! Try again.")

                elif action_choice == 4:
                    unit = Coord.from_string(input("Enter the unit's coordinates to self-destruct: "))
                    (success, result) = self.self_destruct(unit)
                    if success:
                        print(result)
                        self.next_turn()
                        break
                    else:
                        print("The self-destruct action is not valid! Try again.")

                else:
                    print("Invalid choice! Please choose a number between 1 and 4.")

            except ValueError:
                print("Invalid input! Please enter a valid number.")

    def computer_turn(self) -> CoordPair | None:
        """Computer plays a move."""
        mv = self.suggest_move()
        if mv is not None:
            (success, result) = self.perform_move(mv)
            if success:
                print(f"Computer {self.next_player.name}: ", end='')
                print(result)
                self.next_turn()
        return mv

    def player_units(self, player: Player) -> Iterable[Tuple[Coord, Unit]]:
        """Iterates over all units belonging to a player."""
        for coord in CoordPair.from_dim(self.options.dim).iter_rectangle():
            unit = self.get(coord)
            if unit is not None and unit.player == player:
                yield (coord, unit)

    def is_finished(self) -> bool:
        """Check if the game is over."""
        return self.has_winner() is not None

    def has_winner(self) -> Player | None:
        """Check if the game is over and returns winner"""
        if self.options.max_turns is not None and self.turns_played > self.options.max_turns:
            return Player.Defender
        elif not self._attacker_has_ai:
            return Player.Defender
        elif not self._defender_has_ai:
            return Player.Attacker
<<<<<<< HEAD
        # Check if no action is available to the current player
        elif not any(self.move_candidates()):
            return (
                Player.Defender
                if self.next_player == Player.Attacker
                else Player.Attacker
            )
=======
        elif not any(self.move_candidates()):  # Check if no action is available to the current player
            return Player.Defender if self.next_player == Player.Attacker else Player.Attacker
>>>>>>> 6b1a809d
        else:
            return None

    def move_candidates(self) -> Iterable[CoordPair]:
        """Generate valid move candidates for the next player."""
        move = CoordPair()
        for (src, _) in self.player_units(self.next_player):
            move.src = src
            for dst in src.iter_adjacent():
                move.dst = dst
                if self.is_valid_move(move):
                    yield move.clone()
            move.dst = src
            yield move.clone()

    def random_move(self) -> Tuple[int, CoordPair | None, float]:
        """Returns a random move."""
        move_candidates = list(self.move_candidates())
        random.shuffle(move_candidates)
        if len(move_candidates) > 0:
            return 0, move_candidates[0], 1
        else:
            return 0, None, 0

    def suggest_move(self) -> CoordPair | None:
        """Suggest the next move using minimax alpha beta. TODO: REPLACE RANDOM_MOVE WITH PROPER GAME LOGIC!!!"""
        start_time = datetime.now()
        (score, move, avg_depth) = self.random_move()
        elapsed_seconds = (datetime.now() - start_time).total_seconds()
        self.stats.total_seconds += elapsed_seconds
        print(f"Heuristic score: {score}")
        print(f"Average recursive depth: {avg_depth:0.1f}")
        print(f"Evals per depth: ", end='')
        for k in sorted(self.stats.evaluations_per_depth.keys()):
            print(f"{k}:{self.stats.evaluations_per_depth[k]} ", end='')
        print()
        total_evals = sum(self.stats.evaluations_per_depth.values())
        if self.stats.total_seconds > 0:
<<<<<<< HEAD
            print(
                f"Eval perf.: {total_evals / self.stats.total_seconds / 1000:0.1f}k/s"
            )
=======
            print(f"Eval perf.: {total_evals / self.stats.total_seconds / 1000:0.1f}k/s")
>>>>>>> 6b1a809d
        print(f"Elapsed time: {elapsed_seconds:0.1f}s")
        return move

    def post_move_to_broker(self, move: CoordPair):
        """Send a move to the game broker."""
        if self.options.broker is None:
            return
        data = {
            "from": {"row": move.src.row, "col": move.src.col},
            "to": {"row": move.dst.row, "col": move.dst.col},
            "turn": self.turns_played
        }
        try:
            r = requests.post(self.options.broker, json=data)
            if r.status_code == 200 and r.json()['success'] and r.json()['data'] == data:
                # print(f"Sent move to broker: {move}")
                pass
            else:
                print(f"Broker error: status code: {r.status_code}, response: {r.json()}")
        except Exception as error:
            print(f"Broker error: {error}")

    def get_move_from_broker(self) -> CoordPair | None:
        """Get a move from the game broker."""
        if self.options.broker is None:
            return None
        headers = {'Accept': 'application/json'}
        try:
            r = requests.get(self.options.broker, headers=headers)
            if r.status_code == 200 and r.json()['success']:
                data = r.json()['data']
                if data is not None:
                    if data['turn'] == self.turns_played + 1:
                        move = CoordPair(
                            Coord(data['from']['row'], data['from']['col']),
                            Coord(data['to']['row'], data['to']['col'])
                        )
                        print(f"Got move from broker: {move}")
                        return move
                    else:
                        # print("Got broker data for wrong turn.")
                        # print(f"Wanted {self.turns_played+1}, got {data['turn']}")
                        pass
                else:
                    # print("Got no data from broker")
                    pass
            else:
                print(f"Broker error: status code: {r.status_code}, response: {r.json()}")
        except Exception as error:
            print(f"Broker error: {error}")
        return None

<<<<<<< HEAD
    # attack actions
    def attack(self, attacker_coord: Coord, target_coord: Coord) -> Tuple[bool, str]:
        # Retrieve the units at the attacker and target coordinates
        attacker_unit = self.get(attacker_coord)
        target_unit = self.get(target_coord)

        # Check if either the attacker or target unit is None, indicating an invalid attack attempt
        if attacker_unit is None or target_unit is None:
            return False, "Invalid attack attempt"

        # Check if the attacker and target units belong to different players (are adversarial)
        if not attacker_unit.player.next() == target_unit.player:
            return False, "Units are not adversarial"

        # Check if the attacker and target units are adjacent on the board
        if not self.is_adjacent(attacker_coord, target_coord):
            return False, "Units are not adjacent"

        # Calculate and apply damage to the target unit based on the attacker unit's damage amount
        damage = attacker_unit.damage_amount(target_unit)
        target_unit.mod_health(-damage)
        self.remove_dead(target_coord)

        # Bi-directional combat: Calculate and apply damage back to the attacker unit
        damage_back = target_unit.damage_amount(attacker_unit)
        attacker_unit.mod_health(-damage_back)
        self.remove_dead(attacker_coord)

        # Return success message with details of the attack
        return (
            True,
            f"{attacker_unit.player.name}'s {attacker_unit.type.name} attacked {target_unit.player.name}'s {target_unit.type.name}",
        )

    # repair actions
    def repair(self, repairer_coord: Coord, target_coord: Coord) -> Tuple[bool, str]:
        # Retrieve the units at the repairer and target coordinates
        repairer_unit = self.get(repairer_coord)
        target_unit = self.get(target_coord)

        # Check if either the repairer or target unit is None, indicating an invalid repair attempt
        if repairer_unit is None or target_unit is None:
            return False, "Invalid repair attempt"

        # Check if the repairer and target units belong to the same player (are friendly)
        if not repairer_unit.player == target_unit.player:
            return False, "Units are not friendly"

        # Check if the repairer and target units are adjacent on the board
        if not self.is_adjacent(repairer_coord, target_coord):
            return False, "Units are not adjacent"

        # Calculate the repair amount and check if the repair action is valid
        repair_amount = repairer_unit.repair_amount(target_unit)
        if repair_amount == 0 or target_unit.health == 9:
            return False, "Invalid repair action"

        # Apply the repair amount to the target unit's health
        target_unit.mod_health(repair_amount)

        # Return success message with details of the repair action
        return (
            True,
            f"{repairer_unit.player.name}'s {repairer_unit.type.name} repaired {target_unit.player.name}'s {target_unit.type.name}",
        )

    # Check if the coordinates are adjacent
    def is_adjacent(self, coord1: Coord, coord2: Coord) -> bool:
        # Calculate the difference in rows and columns between the two coordinates
        row_diff = abs(coord1.row - coord2.row)
        col_diff = abs(coord1.col - coord2.col)

        # Check if the sum of the row and column differences is 1, indicating that the coordinates are adjacent
        # This is based on the Manhattan distance in a grid, where adjacent cells have a distance of 1
        return row_diff + col_diff == 1
=======
    def is_adjacent(self, coord1: Coord, coord2: Coord) -> bool:
        return abs(coord1.row - coord2.row) + abs(coord1.col - coord2.col) == 1
>>>>>>> 6b1a809d

    def self_destruct(self, coord: Coord) -> Tuple[bool, str]:
        """Perform self-destruct action for the unit at the given coordinates."""
        unit = self.get(coord)
        if unit is None or not unit.is_alive():
            # No unit to self-destruct
            return False, "Invalid self-destruct attempt"

        # Inflict 2 points of damage to all 8 surrounding units
        for adjacent_coord in coord.iter_range(1):
            if self.is_valid_coord(adjacent_coord):
                self.mod_health(adjacent_coord, -2)

        # Remove the self-destructed unit from the board
        self.set(coord, None)

        return True, f"{unit.player.name}'s {unit.type.name} self-destructed at {coord}"


##############################################################################################################

def main():
    # parse command line arguments
    parser = argparse.ArgumentParser(
        prog='ai_wargame',
        formatter_class=argparse.ArgumentDefaultsHelpFormatter)
    parser.add_argument('--max_depth', type=int, help='maximum search depth')
    parser.add_argument('--max_time', type=float, help='maximum search time')
    parser.add_argument('--game_type', type=str, default="manual", help='game type: auto|attacker|defender|manual')
    parser.add_argument('--broker', type=str, help='play via a game broker')
    args = parser.parse_args()

    # parse the game type
    if args.game_type == "attacker":
        game_type = GameType.AttackerVsComp
    elif args.game_type == "defender":
        game_type = GameType.CompVsDefender
    elif args.game_type == "manual":
        game_type = GameType.AttackerVsDefender
    else:
        game_type = GameType.CompVsComp

    # set up game options
    options = Options(game_type=game_type)

    # override class defaults via command line options
    if args.max_depth is not None:
        options.max_depth = args.max_depth
    if args.max_time is not None:
        options.max_time = args.max_time
    if args.broker is not None:
        options.broker = args.broker

   # create a new game
    game = Game(options=options)

    # the main game loop
    while True:
        print()
        print(game)
        winner = game.has_winner()
        if winner is not None:
            print(f"{winner.name} wins!")
            break
        if game.options.game_type == GameType.AttackerVsDefender:
            game.human_turn()
        elif game.options.game_type == GameType.AttackerVsComp and game.next_player == Player.Attacker:
            game.human_turn()
        elif game.options.game_type == GameType.CompVsDefender and game.next_player == Player.Defender:
            game.human_turn()
        else:
            player = game.next_player
            move = game.computer_turn()
            if move is not None:
                game.post_move_to_broker(move)
            else:
                print("Computer doesn't know what to do!!!")
                exit(1)


##############################################################################################################

<<<<<<< HEAD

=======
>>>>>>> 6b1a809d
if __name__ == '__main__':
    main()<|MERGE_RESOLUTION|>--- conflicted
+++ resolved
@@ -169,17 +169,9 @@
 
 ##############################################################################################################
 
-<<<<<<< HEAD
-
-
-=======
->>>>>>> 6b1a809d
 @dataclass(slots=True)
 class CoordPair:
     """Representation of a game move or a rectangular area via 2 Coords."""
-    src: Coord = field(default_factory=Coord)
-    dst: Coord = field(default_factory=Coord)
-
     src: Coord = field(default_factory=Coord)
     dst: Coord = field(default_factory=Coord)
 
@@ -473,7 +465,6 @@
             return Player.Defender
         elif not self._defender_has_ai:
             return Player.Attacker
-<<<<<<< HEAD
         # Check if no action is available to the current player
         elif not any(self.move_candidates()):
             return (
@@ -481,10 +472,6 @@
                 if self.next_player == Player.Attacker
                 else Player.Attacker
             )
-=======
-        elif not any(self.move_candidates()):  # Check if no action is available to the current player
-            return Player.Defender if self.next_player == Player.Attacker else Player.Attacker
->>>>>>> 6b1a809d
         else:
             return None
 
@@ -523,13 +510,9 @@
         print()
         total_evals = sum(self.stats.evaluations_per_depth.values())
         if self.stats.total_seconds > 0:
-<<<<<<< HEAD
             print(
                 f"Eval perf.: {total_evals / self.stats.total_seconds / 1000:0.1f}k/s"
             )
-=======
-            print(f"Eval perf.: {total_evals / self.stats.total_seconds / 1000:0.1f}k/s")
->>>>>>> 6b1a809d
         print(f"Elapsed time: {elapsed_seconds:0.1f}s")
         return move
 
@@ -582,7 +565,6 @@
             print(f"Broker error: {error}")
         return None
 
-<<<<<<< HEAD
     # attack actions
     def attack(self, attacker_coord: Coord, target_coord: Coord) -> Tuple[bool, str]:
         # Retrieve the units at the attacker and target coordinates
@@ -658,10 +640,8 @@
         # Check if the sum of the row and column differences is 1, indicating that the coordinates are adjacent
         # This is based on the Manhattan distance in a grid, where adjacent cells have a distance of 1
         return row_diff + col_diff == 1
-=======
     def is_adjacent(self, coord1: Coord, coord2: Coord) -> bool:
         return abs(coord1.row - coord2.row) + abs(coord1.col - coord2.col) == 1
->>>>>>> 6b1a809d
 
     def self_destruct(self, coord: Coord) -> Tuple[bool, str]:
         """Perform self-destruct action for the unit at the given coordinates."""
@@ -744,9 +724,6 @@
 
 ##############################################################################################################
 
-<<<<<<< HEAD
-
-=======
->>>>>>> 6b1a809d
+
 if __name__ == '__main__':
     main()